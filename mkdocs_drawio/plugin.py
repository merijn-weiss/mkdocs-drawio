--- conflicted
+++ resolved
@@ -21,12 +21,6 @@
 LOGGER = logging.getLogger("mkdocs.plugins.diagrams")
 
 
-<<<<<<< HEAD
-# ------------------------
-# Plugin
-# ------------------------
-class DrawioPlugin(BasePlugin):
-=======
 class Toolbar(base.Config):
     """Configuration options for the toolbar, mostly taken from
     https://www.drawio.com/doc/faq/embed-html-options
@@ -79,27 +73,11 @@
 
 
 class DrawioPlugin(BasePlugin[DrawioConfig]):
->>>>>>> e7d7ed20
     """
     Plugin for embedding Drawio Diagrams into your MkDocs
     """
 
-<<<<<<< HEAD
-    config_scheme = (
-        (
-            "viewer_js",
-            mkdocs.config.config_options.Type(
-                str, default="https://viewer.diagrams.net/js/viewer-static.min.js"
-            ),
-        ),
-        ("toolbar", mkdocs.config.config_options.Type(bool, default=True)),
-        ("tooltips", mkdocs.config.config_options.Type(bool, default=True)),
-        ("border", mkdocs.config.config_options.Type(int, default=0)),
-        ("edit", mkdocs.config.config_options.Type(bool, default=True)),
-    )
-=======
     RE_DRAWIO_FILE = re.compile(r".*\.drawio$", re.IGNORECASE)
->>>>>>> e7d7ed20
 
     def on_config(self, config: base.Config):
         """Add the drawio viewer library to the site"""
@@ -122,20 +100,6 @@
         """Get the configuration for the diagram. Apply either default values in the plugin
         or values passed in the diagram tag from `attr_list` markdown extension."""
 
-<<<<<<< HEAD
-        diagram_config = {
-            "toolbar": "zoom" if plugin_config["toolbar"] else None,
-            "tooltips": "1" if plugin_config["tooltips"] else "0",
-            "border": plugin_config["border"] + 5,
-            "resize": "1",
-            "edit": "_blank" if plugin_config["edit"] else None,
-        }
-
-        # search for images using drawio extension
-        diagrams = soup.find_all("img", src=re.compile(r".*\.drawio$", re.IGNORECASE))
-        if len(diagrams) == 0:
-            return output_content
-=======
         # Coercion functions
         def no_action(x):
             return x
@@ -215,7 +179,6 @@
                 conf[option.name] += f" {value}"
             else:
                 conf[option.name] = value
->>>>>>> e7d7ed20
 
         conf["toolbar"] = conf["toolbar"].strip()
         if conf["toolbar"] == "":
@@ -236,14 +199,10 @@
         # Substitute images with embedded drawio diagram
         path = Path(page.file.abs_dest_path).parent
 
-<<<<<<< HEAD
-        for diagram in diagrams:
-=======
         # Search for images using drawio extension
         soup = BeautifulSoup(output_content, "html.parser")
         for diagram in soup.findAll("img", src=self.RE_DRAWIO_FILE):
             diagram_config = self.get_diagram_config(diagram)
->>>>>>> e7d7ed20
             if re.search("^https?://", diagram["src"]):
                 mxgraph = BeautifulSoup(
                     self.substitute_with_url(diagram_config, diagram["src"]),
@@ -254,20 +213,11 @@
                     diagram["alt"] if self.config.alt_as_page else diagram.get("page")
                 )
                 mxgraph = BeautifulSoup(
-<<<<<<< HEAD
-                    DrawioPlugin.substitute_with_file(
-                        diagram_config, path, diagram["src"], diagram["alt"]
-                    ),
-                    "html.parser",
-                )
-
-=======
                     self.substitute_with_file(
                         diagram_config, path, diagram["src"], diagram_page
                     ),
                     "html.parser",
                 )
->>>>>>> e7d7ed20
             diagram.replace_with(mxgraph)
 
         return str(soup)
@@ -281,20 +231,11 @@
             diagram_xml = etree.parse(path.joinpath(src).resolve())
         except Exception:
             LOGGER.error(
-<<<<<<< HEAD
-                f"Error: Provided diagram file '{src}' on path '{path}' is not a valid diagram"
-            )
-            diagram_xml = etree.fromstring("<invalid/>")
-
-        diagram = DrawioPlugin.parse_diagram(diagram_xml, alt)
-        config["xml"] = diagram
-=======
                 f"Provided diagram file '{src}' on path '{path}' is not a valid diagram"
             )
             diagram_xml = etree.fromstring("<invalid/>")
 
         config["xml"] = self.parse_diagram(diagram_xml, alt)
->>>>>>> e7d7ed20
 
         return SUB_TEMPLATE.substitute(config=escape(json.dumps(config)))
 
@@ -316,20 +257,12 @@
                 return etree.tostring(result, encoding=str)
             else:
                 LOGGER.warning(
-<<<<<<< HEAD
-                    f"Warning: Found {len(page)} results for page name '{alt}' for diagram '{src}' on path '{path}'"
-=======
                     f"Found {len(pages)} results for page name '{page_name}' for diagram '{src}' on path '{path}'"
->>>>>>> e7d7ed20
                 )
 
             return etree.tostring(mxfile, encoding=str)
         except Exception:
             LOGGER.error(
-<<<<<<< HEAD
-                f"Error: Could not properly parse page name '{alt}' for diagram '{src}' on path '{path}'"
-=======
                 f"Could not properly parse page name '{page_name}' for diagram '{src}' on path '{path}'"
->>>>>>> e7d7ed20
             )
         return ""